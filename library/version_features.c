/*
 *  Version feature information
 *
 *  Copyright (C) 2006-2015, ARM Limited, All Rights Reserved
 *  SPDX-License-Identifier: Apache-2.0
 *
 *  Licensed under the Apache License, Version 2.0 (the "License"); you may
 *  not use this file except in compliance with the License.
 *  You may obtain a copy of the License at
 *
 *  http://www.apache.org/licenses/LICENSE-2.0
 *
 *  Unless required by applicable law or agreed to in writing, software
 *  distributed under the License is distributed on an "AS IS" BASIS, WITHOUT
 *  WARRANTIES OR CONDITIONS OF ANY KIND, either express or implied.
 *  See the License for the specific language governing permissions and
 *  limitations under the License.
 *
 *  This file is part of mbed TLS (https://tls.mbed.org)
 */

#if !defined(MBEDTLS_CONFIG_FILE)
#include "mbedtls/config.h"
#else
#include MBEDTLS_CONFIG_FILE
#endif

#if defined(MBEDTLS_VERSION_C)

#include "mbedtls/version.h"

#include <string.h>

static const char *features[] = {
#if defined(MBEDTLS_VERSION_FEATURES)
#if defined(MBEDTLS_HAVE_ASM)
    "MBEDTLS_HAVE_ASM",
#endif /* MBEDTLS_HAVE_ASM */
#if defined(MBEDTLS_NO_UDBL_DIVISION)
    "MBEDTLS_NO_UDBL_DIVISION",
#endif /* MBEDTLS_NO_UDBL_DIVISION */
#if defined(MBEDTLS_HAVE_SSE2)
    "MBEDTLS_HAVE_SSE2",
#endif /* MBEDTLS_HAVE_SSE2 */
#if defined(MBEDTLS_HAVE_TIME)
    "MBEDTLS_HAVE_TIME",
#endif /* MBEDTLS_HAVE_TIME */
#if defined(MBEDTLS_HAVE_TIME_DATE)
    "MBEDTLS_HAVE_TIME_DATE",
#endif /* MBEDTLS_HAVE_TIME_DATE */
#if defined(MBEDTLS_PLATFORM_MEMORY)
    "MBEDTLS_PLATFORM_MEMORY",
#endif /* MBEDTLS_PLATFORM_MEMORY */
#if defined(MBEDTLS_PLATFORM_NO_STD_FUNCTIONS)
    "MBEDTLS_PLATFORM_NO_STD_FUNCTIONS",
#endif /* MBEDTLS_PLATFORM_NO_STD_FUNCTIONS */
#if defined(MBEDTLS_PLATFORM_EXIT_ALT)
    "MBEDTLS_PLATFORM_EXIT_ALT",
#endif /* MBEDTLS_PLATFORM_EXIT_ALT */
#if defined(MBEDTLS_PLATFORM_TIME_ALT)
    "MBEDTLS_PLATFORM_TIME_ALT",
#endif /* MBEDTLS_PLATFORM_TIME_ALT */
#if defined(MBEDTLS_PLATFORM_FPRINTF_ALT)
    "MBEDTLS_PLATFORM_FPRINTF_ALT",
#endif /* MBEDTLS_PLATFORM_FPRINTF_ALT */
#if defined(MBEDTLS_PLATFORM_PRINTF_ALT)
    "MBEDTLS_PLATFORM_PRINTF_ALT",
#endif /* MBEDTLS_PLATFORM_PRINTF_ALT */
#if defined(MBEDTLS_PLATFORM_SNPRINTF_ALT)
    "MBEDTLS_PLATFORM_SNPRINTF_ALT",
#endif /* MBEDTLS_PLATFORM_SNPRINTF_ALT */
#if defined(MBEDTLS_PLATFORM_NV_SEED_ALT)
    "MBEDTLS_PLATFORM_NV_SEED_ALT",
#endif /* MBEDTLS_PLATFORM_NV_SEED_ALT */
#if defined(MBEDTLS_PLATFORM_SETUP_TEARDOWN_ALT)
    "MBEDTLS_PLATFORM_SETUP_TEARDOWN_ALT",
#endif /* MBEDTLS_PLATFORM_SETUP_TEARDOWN_ALT */
#if defined(MBEDTLS_DEPRECATED_WARNING)
    "MBEDTLS_DEPRECATED_WARNING",
#endif /* MBEDTLS_DEPRECATED_WARNING */
#if defined(MBEDTLS_DEPRECATED_REMOVED)
    "MBEDTLS_DEPRECATED_REMOVED",
#endif /* MBEDTLS_DEPRECATED_REMOVED */
#if defined(MBEDTLS_TIMING_ALT)
    "MBEDTLS_TIMING_ALT",
#endif /* MBEDTLS_TIMING_ALT */
#if defined(MBEDTLS_AES_ALT)
    "MBEDTLS_AES_ALT",
#endif /* MBEDTLS_AES_ALT */
#if defined(MBEDTLS_ARC4_ALT)
    "MBEDTLS_ARC4_ALT",
#endif /* MBEDTLS_ARC4_ALT */
#if defined(MBEDTLS_BLOWFISH_ALT)
    "MBEDTLS_BLOWFISH_ALT",
#endif /* MBEDTLS_BLOWFISH_ALT */
#if defined(MBEDTLS_CAMELLIA_ALT)
    "MBEDTLS_CAMELLIA_ALT",
#endif /* MBEDTLS_CAMELLIA_ALT */
<<<<<<< HEAD
#if defined(MBEDTLS_CCM_ALT)
    "MBEDTLS_CCM_ALT",
#endif /* MBEDTLS_CCM_ALT */
=======
#if defined(MBEDTLS_CMAC_ALT)
    "MBEDTLS_CMAC_ALT",
#endif /* MBEDTLS_CMAC_ALT */
>>>>>>> 621080d7
#if defined(MBEDTLS_DES_ALT)
    "MBEDTLS_DES_ALT",
#endif /* MBEDTLS_DES_ALT */
#if defined(MBEDTLS_XTEA_ALT)
    "MBEDTLS_XTEA_ALT",
#endif /* MBEDTLS_XTEA_ALT */
#if defined(MBEDTLS_MD2_ALT)
    "MBEDTLS_MD2_ALT",
#endif /* MBEDTLS_MD2_ALT */
#if defined(MBEDTLS_MD4_ALT)
    "MBEDTLS_MD4_ALT",
#endif /* MBEDTLS_MD4_ALT */
#if defined(MBEDTLS_MD5_ALT)
    "MBEDTLS_MD5_ALT",
#endif /* MBEDTLS_MD5_ALT */
#if defined(MBEDTLS_RIPEMD160_ALT)
    "MBEDTLS_RIPEMD160_ALT",
#endif /* MBEDTLS_RIPEMD160_ALT */
#if defined(MBEDTLS_SHA1_ALT)
    "MBEDTLS_SHA1_ALT",
#endif /* MBEDTLS_SHA1_ALT */
#if defined(MBEDTLS_SHA256_ALT)
    "MBEDTLS_SHA256_ALT",
#endif /* MBEDTLS_SHA256_ALT */
#if defined(MBEDTLS_SHA512_ALT)
    "MBEDTLS_SHA512_ALT",
#endif /* MBEDTLS_SHA512_ALT */
#if defined(MBEDTLS_ECP_ALT)
    "MBEDTLS_ECP_ALT",
#endif /* MBEDTLS_ECP_ALT */
#if defined(MBEDTLS_MD2_PROCESS_ALT)
    "MBEDTLS_MD2_PROCESS_ALT",
#endif /* MBEDTLS_MD2_PROCESS_ALT */
#if defined(MBEDTLS_MD4_PROCESS_ALT)
    "MBEDTLS_MD4_PROCESS_ALT",
#endif /* MBEDTLS_MD4_PROCESS_ALT */
#if defined(MBEDTLS_MD5_PROCESS_ALT)
    "MBEDTLS_MD5_PROCESS_ALT",
#endif /* MBEDTLS_MD5_PROCESS_ALT */
#if defined(MBEDTLS_RIPEMD160_PROCESS_ALT)
    "MBEDTLS_RIPEMD160_PROCESS_ALT",
#endif /* MBEDTLS_RIPEMD160_PROCESS_ALT */
#if defined(MBEDTLS_SHA1_PROCESS_ALT)
    "MBEDTLS_SHA1_PROCESS_ALT",
#endif /* MBEDTLS_SHA1_PROCESS_ALT */
#if defined(MBEDTLS_SHA256_PROCESS_ALT)
    "MBEDTLS_SHA256_PROCESS_ALT",
#endif /* MBEDTLS_SHA256_PROCESS_ALT */
#if defined(MBEDTLS_SHA512_PROCESS_ALT)
    "MBEDTLS_SHA512_PROCESS_ALT",
#endif /* MBEDTLS_SHA512_PROCESS_ALT */
#if defined(MBEDTLS_DES_SETKEY_ALT)
    "MBEDTLS_DES_SETKEY_ALT",
#endif /* MBEDTLS_DES_SETKEY_ALT */
#if defined(MBEDTLS_DES_CRYPT_ECB_ALT)
    "MBEDTLS_DES_CRYPT_ECB_ALT",
#endif /* MBEDTLS_DES_CRYPT_ECB_ALT */
#if defined(MBEDTLS_DES3_CRYPT_ECB_ALT)
    "MBEDTLS_DES3_CRYPT_ECB_ALT",
#endif /* MBEDTLS_DES3_CRYPT_ECB_ALT */
#if defined(MBEDTLS_AES_SETKEY_ENC_ALT)
    "MBEDTLS_AES_SETKEY_ENC_ALT",
#endif /* MBEDTLS_AES_SETKEY_ENC_ALT */
#if defined(MBEDTLS_AES_SETKEY_DEC_ALT)
    "MBEDTLS_AES_SETKEY_DEC_ALT",
#endif /* MBEDTLS_AES_SETKEY_DEC_ALT */
#if defined(MBEDTLS_AES_ENCRYPT_ALT)
    "MBEDTLS_AES_ENCRYPT_ALT",
#endif /* MBEDTLS_AES_ENCRYPT_ALT */
#if defined(MBEDTLS_AES_DECRYPT_ALT)
    "MBEDTLS_AES_DECRYPT_ALT",
#endif /* MBEDTLS_AES_DECRYPT_ALT */
#if defined(MBEDTLS_ECP_INTERNAL_ALT)
    "MBEDTLS_ECP_INTERNAL_ALT",
#endif /* MBEDTLS_ECP_INTERNAL_ALT */
#if defined(MBEDTLS_ECP_RANDOMIZE_JAC_ALT)
    "MBEDTLS_ECP_RANDOMIZE_JAC_ALT",
#endif /* MBEDTLS_ECP_RANDOMIZE_JAC_ALT */
#if defined(MBEDTLS_ECP_ADD_MIXED_ALT)
    "MBEDTLS_ECP_ADD_MIXED_ALT",
#endif /* MBEDTLS_ECP_ADD_MIXED_ALT */
#if defined(MBEDTLS_ECP_DOUBLE_JAC_ALT)
    "MBEDTLS_ECP_DOUBLE_JAC_ALT",
#endif /* MBEDTLS_ECP_DOUBLE_JAC_ALT */
#if defined(MBEDTLS_ECP_NORMALIZE_JAC_MANY_ALT)
    "MBEDTLS_ECP_NORMALIZE_JAC_MANY_ALT",
#endif /* MBEDTLS_ECP_NORMALIZE_JAC_MANY_ALT */
#if defined(MBEDTLS_ECP_NORMALIZE_JAC_ALT)
    "MBEDTLS_ECP_NORMALIZE_JAC_ALT",
#endif /* MBEDTLS_ECP_NORMALIZE_JAC_ALT */
#if defined(MBEDTLS_ECP_DOUBLE_ADD_MXZ_ALT)
    "MBEDTLS_ECP_DOUBLE_ADD_MXZ_ALT",
#endif /* MBEDTLS_ECP_DOUBLE_ADD_MXZ_ALT */
#if defined(MBEDTLS_ECP_RANDOMIZE_MXZ_ALT)
    "MBEDTLS_ECP_RANDOMIZE_MXZ_ALT",
#endif /* MBEDTLS_ECP_RANDOMIZE_MXZ_ALT */
#if defined(MBEDTLS_ECP_NORMALIZE_MXZ_ALT)
    "MBEDTLS_ECP_NORMALIZE_MXZ_ALT",
#endif /* MBEDTLS_ECP_NORMALIZE_MXZ_ALT */
#if defined(MBEDTLS_TEST_NULL_ENTROPY)
    "MBEDTLS_TEST_NULL_ENTROPY",
#endif /* MBEDTLS_TEST_NULL_ENTROPY */
#if defined(MBEDTLS_ENTROPY_HARDWARE_ALT)
    "MBEDTLS_ENTROPY_HARDWARE_ALT",
#endif /* MBEDTLS_ENTROPY_HARDWARE_ALT */
#if defined(MBEDTLS_AES_ROM_TABLES)
    "MBEDTLS_AES_ROM_TABLES",
#endif /* MBEDTLS_AES_ROM_TABLES */
#if defined(MBEDTLS_CAMELLIA_SMALL_MEMORY)
    "MBEDTLS_CAMELLIA_SMALL_MEMORY",
#endif /* MBEDTLS_CAMELLIA_SMALL_MEMORY */
#if defined(MBEDTLS_CIPHER_MODE_CBC)
    "MBEDTLS_CIPHER_MODE_CBC",
#endif /* MBEDTLS_CIPHER_MODE_CBC */
#if defined(MBEDTLS_CIPHER_MODE_CFB)
    "MBEDTLS_CIPHER_MODE_CFB",
#endif /* MBEDTLS_CIPHER_MODE_CFB */
#if defined(MBEDTLS_CIPHER_MODE_CTR)
    "MBEDTLS_CIPHER_MODE_CTR",
#endif /* MBEDTLS_CIPHER_MODE_CTR */
#if defined(MBEDTLS_CIPHER_NULL_CIPHER)
    "MBEDTLS_CIPHER_NULL_CIPHER",
#endif /* MBEDTLS_CIPHER_NULL_CIPHER */
#if defined(MBEDTLS_CIPHER_PADDING_PKCS7)
    "MBEDTLS_CIPHER_PADDING_PKCS7",
#endif /* MBEDTLS_CIPHER_PADDING_PKCS7 */
#if defined(MBEDTLS_CIPHER_PADDING_ONE_AND_ZEROS)
    "MBEDTLS_CIPHER_PADDING_ONE_AND_ZEROS",
#endif /* MBEDTLS_CIPHER_PADDING_ONE_AND_ZEROS */
#if defined(MBEDTLS_CIPHER_PADDING_ZEROS_AND_LEN)
    "MBEDTLS_CIPHER_PADDING_ZEROS_AND_LEN",
#endif /* MBEDTLS_CIPHER_PADDING_ZEROS_AND_LEN */
#if defined(MBEDTLS_CIPHER_PADDING_ZEROS)
    "MBEDTLS_CIPHER_PADDING_ZEROS",
#endif /* MBEDTLS_CIPHER_PADDING_ZEROS */
#if defined(MBEDTLS_ENABLE_WEAK_CIPHERSUITES)
    "MBEDTLS_ENABLE_WEAK_CIPHERSUITES",
#endif /* MBEDTLS_ENABLE_WEAK_CIPHERSUITES */
#if defined(MBEDTLS_REMOVE_ARC4_CIPHERSUITES)
    "MBEDTLS_REMOVE_ARC4_CIPHERSUITES",
#endif /* MBEDTLS_REMOVE_ARC4_CIPHERSUITES */
#if defined(MBEDTLS_ECP_DP_SECP192R1_ENABLED)
    "MBEDTLS_ECP_DP_SECP192R1_ENABLED",
#endif /* MBEDTLS_ECP_DP_SECP192R1_ENABLED */
#if defined(MBEDTLS_ECP_DP_SECP224R1_ENABLED)
    "MBEDTLS_ECP_DP_SECP224R1_ENABLED",
#endif /* MBEDTLS_ECP_DP_SECP224R1_ENABLED */
#if defined(MBEDTLS_ECP_DP_SECP256R1_ENABLED)
    "MBEDTLS_ECP_DP_SECP256R1_ENABLED",
#endif /* MBEDTLS_ECP_DP_SECP256R1_ENABLED */
#if defined(MBEDTLS_ECP_DP_SECP384R1_ENABLED)
    "MBEDTLS_ECP_DP_SECP384R1_ENABLED",
#endif /* MBEDTLS_ECP_DP_SECP384R1_ENABLED */
#if defined(MBEDTLS_ECP_DP_SECP521R1_ENABLED)
    "MBEDTLS_ECP_DP_SECP521R1_ENABLED",
#endif /* MBEDTLS_ECP_DP_SECP521R1_ENABLED */
#if defined(MBEDTLS_ECP_DP_SECP192K1_ENABLED)
    "MBEDTLS_ECP_DP_SECP192K1_ENABLED",
#endif /* MBEDTLS_ECP_DP_SECP192K1_ENABLED */
#if defined(MBEDTLS_ECP_DP_SECP224K1_ENABLED)
    "MBEDTLS_ECP_DP_SECP224K1_ENABLED",
#endif /* MBEDTLS_ECP_DP_SECP224K1_ENABLED */
#if defined(MBEDTLS_ECP_DP_SECP256K1_ENABLED)
    "MBEDTLS_ECP_DP_SECP256K1_ENABLED",
#endif /* MBEDTLS_ECP_DP_SECP256K1_ENABLED */
#if defined(MBEDTLS_ECP_DP_BP256R1_ENABLED)
    "MBEDTLS_ECP_DP_BP256R1_ENABLED",
#endif /* MBEDTLS_ECP_DP_BP256R1_ENABLED */
#if defined(MBEDTLS_ECP_DP_BP384R1_ENABLED)
    "MBEDTLS_ECP_DP_BP384R1_ENABLED",
#endif /* MBEDTLS_ECP_DP_BP384R1_ENABLED */
#if defined(MBEDTLS_ECP_DP_BP512R1_ENABLED)
    "MBEDTLS_ECP_DP_BP512R1_ENABLED",
#endif /* MBEDTLS_ECP_DP_BP512R1_ENABLED */
#if defined(MBEDTLS_ECP_DP_CURVE25519_ENABLED)
    "MBEDTLS_ECP_DP_CURVE25519_ENABLED",
#endif /* MBEDTLS_ECP_DP_CURVE25519_ENABLED */
#if defined(MBEDTLS_ECP_NIST_OPTIM)
    "MBEDTLS_ECP_NIST_OPTIM",
#endif /* MBEDTLS_ECP_NIST_OPTIM */
#if defined(MBEDTLS_ECDSA_DETERMINISTIC)
    "MBEDTLS_ECDSA_DETERMINISTIC",
#endif /* MBEDTLS_ECDSA_DETERMINISTIC */
#if defined(MBEDTLS_KEY_EXCHANGE_PSK_ENABLED)
    "MBEDTLS_KEY_EXCHANGE_PSK_ENABLED",
#endif /* MBEDTLS_KEY_EXCHANGE_PSK_ENABLED */
#if defined(MBEDTLS_KEY_EXCHANGE_DHE_PSK_ENABLED)
    "MBEDTLS_KEY_EXCHANGE_DHE_PSK_ENABLED",
#endif /* MBEDTLS_KEY_EXCHANGE_DHE_PSK_ENABLED */
#if defined(MBEDTLS_KEY_EXCHANGE_ECDHE_PSK_ENABLED)
    "MBEDTLS_KEY_EXCHANGE_ECDHE_PSK_ENABLED",
#endif /* MBEDTLS_KEY_EXCHANGE_ECDHE_PSK_ENABLED */
#if defined(MBEDTLS_KEY_EXCHANGE_RSA_PSK_ENABLED)
    "MBEDTLS_KEY_EXCHANGE_RSA_PSK_ENABLED",
#endif /* MBEDTLS_KEY_EXCHANGE_RSA_PSK_ENABLED */
#if defined(MBEDTLS_KEY_EXCHANGE_RSA_ENABLED)
    "MBEDTLS_KEY_EXCHANGE_RSA_ENABLED",
#endif /* MBEDTLS_KEY_EXCHANGE_RSA_ENABLED */
#if defined(MBEDTLS_KEY_EXCHANGE_DHE_RSA_ENABLED)
    "MBEDTLS_KEY_EXCHANGE_DHE_RSA_ENABLED",
#endif /* MBEDTLS_KEY_EXCHANGE_DHE_RSA_ENABLED */
#if defined(MBEDTLS_KEY_EXCHANGE_ECDHE_RSA_ENABLED)
    "MBEDTLS_KEY_EXCHANGE_ECDHE_RSA_ENABLED",
#endif /* MBEDTLS_KEY_EXCHANGE_ECDHE_RSA_ENABLED */
#if defined(MBEDTLS_KEY_EXCHANGE_ECDHE_ECDSA_ENABLED)
    "MBEDTLS_KEY_EXCHANGE_ECDHE_ECDSA_ENABLED",
#endif /* MBEDTLS_KEY_EXCHANGE_ECDHE_ECDSA_ENABLED */
#if defined(MBEDTLS_KEY_EXCHANGE_ECDH_ECDSA_ENABLED)
    "MBEDTLS_KEY_EXCHANGE_ECDH_ECDSA_ENABLED",
#endif /* MBEDTLS_KEY_EXCHANGE_ECDH_ECDSA_ENABLED */
#if defined(MBEDTLS_KEY_EXCHANGE_ECDH_RSA_ENABLED)
    "MBEDTLS_KEY_EXCHANGE_ECDH_RSA_ENABLED",
#endif /* MBEDTLS_KEY_EXCHANGE_ECDH_RSA_ENABLED */
#if defined(MBEDTLS_KEY_EXCHANGE_ECJPAKE_ENABLED)
    "MBEDTLS_KEY_EXCHANGE_ECJPAKE_ENABLED",
#endif /* MBEDTLS_KEY_EXCHANGE_ECJPAKE_ENABLED */
#if defined(MBEDTLS_PK_PARSE_EC_EXTENDED)
    "MBEDTLS_PK_PARSE_EC_EXTENDED",
#endif /* MBEDTLS_PK_PARSE_EC_EXTENDED */
#if defined(MBEDTLS_ERROR_STRERROR_DUMMY)
    "MBEDTLS_ERROR_STRERROR_DUMMY",
#endif /* MBEDTLS_ERROR_STRERROR_DUMMY */
#if defined(MBEDTLS_GENPRIME)
    "MBEDTLS_GENPRIME",
#endif /* MBEDTLS_GENPRIME */
#if defined(MBEDTLS_FS_IO)
    "MBEDTLS_FS_IO",
#endif /* MBEDTLS_FS_IO */
#if defined(MBEDTLS_NO_DEFAULT_ENTROPY_SOURCES)
    "MBEDTLS_NO_DEFAULT_ENTROPY_SOURCES",
#endif /* MBEDTLS_NO_DEFAULT_ENTROPY_SOURCES */
#if defined(MBEDTLS_NO_PLATFORM_ENTROPY)
    "MBEDTLS_NO_PLATFORM_ENTROPY",
#endif /* MBEDTLS_NO_PLATFORM_ENTROPY */
#if defined(MBEDTLS_ENTROPY_FORCE_SHA256)
    "MBEDTLS_ENTROPY_FORCE_SHA256",
#endif /* MBEDTLS_ENTROPY_FORCE_SHA256 */
#if defined(MBEDTLS_ENTROPY_NV_SEED)
    "MBEDTLS_ENTROPY_NV_SEED",
#endif /* MBEDTLS_ENTROPY_NV_SEED */
#if defined(MBEDTLS_MEMORY_DEBUG)
    "MBEDTLS_MEMORY_DEBUG",
#endif /* MBEDTLS_MEMORY_DEBUG */
#if defined(MBEDTLS_MEMORY_BACKTRACE)
    "MBEDTLS_MEMORY_BACKTRACE",
#endif /* MBEDTLS_MEMORY_BACKTRACE */
#if defined(MBEDTLS_PK_RSA_ALT_SUPPORT)
    "MBEDTLS_PK_RSA_ALT_SUPPORT",
#endif /* MBEDTLS_PK_RSA_ALT_SUPPORT */
#if defined(MBEDTLS_PKCS1_V15)
    "MBEDTLS_PKCS1_V15",
#endif /* MBEDTLS_PKCS1_V15 */
#if defined(MBEDTLS_PKCS1_V21)
    "MBEDTLS_PKCS1_V21",
#endif /* MBEDTLS_PKCS1_V21 */
#if defined(MBEDTLS_RSA_NO_CRT)
    "MBEDTLS_RSA_NO_CRT",
#endif /* MBEDTLS_RSA_NO_CRT */
#if defined(MBEDTLS_SELF_TEST)
    "MBEDTLS_SELF_TEST",
#endif /* MBEDTLS_SELF_TEST */
#if defined(MBEDTLS_SHA256_SMALLER)
    "MBEDTLS_SHA256_SMALLER",
#endif /* MBEDTLS_SHA256_SMALLER */
#if defined(MBEDTLS_SSL_ALL_ALERT_MESSAGES)
    "MBEDTLS_SSL_ALL_ALERT_MESSAGES",
#endif /* MBEDTLS_SSL_ALL_ALERT_MESSAGES */
#if defined(MBEDTLS_SSL_DEBUG_ALL)
    "MBEDTLS_SSL_DEBUG_ALL",
#endif /* MBEDTLS_SSL_DEBUG_ALL */
#if defined(MBEDTLS_SSL_ENCRYPT_THEN_MAC)
    "MBEDTLS_SSL_ENCRYPT_THEN_MAC",
#endif /* MBEDTLS_SSL_ENCRYPT_THEN_MAC */
#if defined(MBEDTLS_SSL_EXTENDED_MASTER_SECRET)
    "MBEDTLS_SSL_EXTENDED_MASTER_SECRET",
#endif /* MBEDTLS_SSL_EXTENDED_MASTER_SECRET */
#if defined(MBEDTLS_SSL_FALLBACK_SCSV)
    "MBEDTLS_SSL_FALLBACK_SCSV",
#endif /* MBEDTLS_SSL_FALLBACK_SCSV */
#if defined(MBEDTLS_SSL_HW_RECORD_ACCEL)
    "MBEDTLS_SSL_HW_RECORD_ACCEL",
#endif /* MBEDTLS_SSL_HW_RECORD_ACCEL */
#if defined(MBEDTLS_SSL_CBC_RECORD_SPLITTING)
    "MBEDTLS_SSL_CBC_RECORD_SPLITTING",
#endif /* MBEDTLS_SSL_CBC_RECORD_SPLITTING */
#if defined(MBEDTLS_SSL_RENEGOTIATION)
    "MBEDTLS_SSL_RENEGOTIATION",
#endif /* MBEDTLS_SSL_RENEGOTIATION */
#if defined(MBEDTLS_SSL_SRV_SUPPORT_SSLV2_CLIENT_HELLO)
    "MBEDTLS_SSL_SRV_SUPPORT_SSLV2_CLIENT_HELLO",
#endif /* MBEDTLS_SSL_SRV_SUPPORT_SSLV2_CLIENT_HELLO */
#if defined(MBEDTLS_SSL_SRV_RESPECT_CLIENT_PREFERENCE)
    "MBEDTLS_SSL_SRV_RESPECT_CLIENT_PREFERENCE",
#endif /* MBEDTLS_SSL_SRV_RESPECT_CLIENT_PREFERENCE */
#if defined(MBEDTLS_SSL_MAX_FRAGMENT_LENGTH)
    "MBEDTLS_SSL_MAX_FRAGMENT_LENGTH",
#endif /* MBEDTLS_SSL_MAX_FRAGMENT_LENGTH */
#if defined(MBEDTLS_SSL_PROTO_SSL3)
    "MBEDTLS_SSL_PROTO_SSL3",
#endif /* MBEDTLS_SSL_PROTO_SSL3 */
#if defined(MBEDTLS_SSL_PROTO_TLS1)
    "MBEDTLS_SSL_PROTO_TLS1",
#endif /* MBEDTLS_SSL_PROTO_TLS1 */
#if defined(MBEDTLS_SSL_PROTO_TLS1_1)
    "MBEDTLS_SSL_PROTO_TLS1_1",
#endif /* MBEDTLS_SSL_PROTO_TLS1_1 */
#if defined(MBEDTLS_SSL_PROTO_TLS1_2)
    "MBEDTLS_SSL_PROTO_TLS1_2",
#endif /* MBEDTLS_SSL_PROTO_TLS1_2 */
#if defined(MBEDTLS_SSL_PROTO_DTLS)
    "MBEDTLS_SSL_PROTO_DTLS",
#endif /* MBEDTLS_SSL_PROTO_DTLS */
#if defined(MBEDTLS_SSL_ALPN)
    "MBEDTLS_SSL_ALPN",
#endif /* MBEDTLS_SSL_ALPN */
#if defined(MBEDTLS_SSL_DTLS_ANTI_REPLAY)
    "MBEDTLS_SSL_DTLS_ANTI_REPLAY",
#endif /* MBEDTLS_SSL_DTLS_ANTI_REPLAY */
#if defined(MBEDTLS_SSL_DTLS_HELLO_VERIFY)
    "MBEDTLS_SSL_DTLS_HELLO_VERIFY",
#endif /* MBEDTLS_SSL_DTLS_HELLO_VERIFY */
#if defined(MBEDTLS_SSL_DTLS_CLIENT_PORT_REUSE)
    "MBEDTLS_SSL_DTLS_CLIENT_PORT_REUSE",
#endif /* MBEDTLS_SSL_DTLS_CLIENT_PORT_REUSE */
#if defined(MBEDTLS_SSL_DTLS_BADMAC_LIMIT)
    "MBEDTLS_SSL_DTLS_BADMAC_LIMIT",
#endif /* MBEDTLS_SSL_DTLS_BADMAC_LIMIT */
#if defined(MBEDTLS_SSL_SESSION_TICKETS)
    "MBEDTLS_SSL_SESSION_TICKETS",
#endif /* MBEDTLS_SSL_SESSION_TICKETS */
#if defined(MBEDTLS_SSL_EXPORT_KEYS)
    "MBEDTLS_SSL_EXPORT_KEYS",
#endif /* MBEDTLS_SSL_EXPORT_KEYS */
#if defined(MBEDTLS_SSL_SERVER_NAME_INDICATION)
    "MBEDTLS_SSL_SERVER_NAME_INDICATION",
#endif /* MBEDTLS_SSL_SERVER_NAME_INDICATION */
#if defined(MBEDTLS_SSL_TRUNCATED_HMAC)
    "MBEDTLS_SSL_TRUNCATED_HMAC",
#endif /* MBEDTLS_SSL_TRUNCATED_HMAC */
#if defined(MBEDTLS_THREADING_ALT)
    "MBEDTLS_THREADING_ALT",
#endif /* MBEDTLS_THREADING_ALT */
#if defined(MBEDTLS_THREADING_PTHREAD)
    "MBEDTLS_THREADING_PTHREAD",
#endif /* MBEDTLS_THREADING_PTHREAD */
#if defined(MBEDTLS_VERSION_FEATURES)
    "MBEDTLS_VERSION_FEATURES",
#endif /* MBEDTLS_VERSION_FEATURES */
#if defined(MBEDTLS_X509_ALLOW_EXTENSIONS_NON_V3)
    "MBEDTLS_X509_ALLOW_EXTENSIONS_NON_V3",
#endif /* MBEDTLS_X509_ALLOW_EXTENSIONS_NON_V3 */
#if defined(MBEDTLS_X509_ALLOW_UNSUPPORTED_CRITICAL_EXTENSION)
    "MBEDTLS_X509_ALLOW_UNSUPPORTED_CRITICAL_EXTENSION",
#endif /* MBEDTLS_X509_ALLOW_UNSUPPORTED_CRITICAL_EXTENSION */
#if defined(MBEDTLS_X509_CHECK_KEY_USAGE)
    "MBEDTLS_X509_CHECK_KEY_USAGE",
#endif /* MBEDTLS_X509_CHECK_KEY_USAGE */
#if defined(MBEDTLS_X509_CHECK_EXTENDED_KEY_USAGE)
    "MBEDTLS_X509_CHECK_EXTENDED_KEY_USAGE",
#endif /* MBEDTLS_X509_CHECK_EXTENDED_KEY_USAGE */
#if defined(MBEDTLS_X509_RSASSA_PSS_SUPPORT)
    "MBEDTLS_X509_RSASSA_PSS_SUPPORT",
#endif /* MBEDTLS_X509_RSASSA_PSS_SUPPORT */
#if defined(MBEDTLS_ZLIB_SUPPORT)
    "MBEDTLS_ZLIB_SUPPORT",
#endif /* MBEDTLS_ZLIB_SUPPORT */
#if defined(MBEDTLS_AESNI_C)
    "MBEDTLS_AESNI_C",
#endif /* MBEDTLS_AESNI_C */
#if defined(MBEDTLS_AES_C)
    "MBEDTLS_AES_C",
#endif /* MBEDTLS_AES_C */
#if defined(MBEDTLS_ARC4_C)
    "MBEDTLS_ARC4_C",
#endif /* MBEDTLS_ARC4_C */
#if defined(MBEDTLS_ASN1_PARSE_C)
    "MBEDTLS_ASN1_PARSE_C",
#endif /* MBEDTLS_ASN1_PARSE_C */
#if defined(MBEDTLS_ASN1_WRITE_C)
    "MBEDTLS_ASN1_WRITE_C",
#endif /* MBEDTLS_ASN1_WRITE_C */
#if defined(MBEDTLS_BASE64_C)
    "MBEDTLS_BASE64_C",
#endif /* MBEDTLS_BASE64_C */
#if defined(MBEDTLS_BIGNUM_C)
    "MBEDTLS_BIGNUM_C",
#endif /* MBEDTLS_BIGNUM_C */
#if defined(MBEDTLS_BLOWFISH_C)
    "MBEDTLS_BLOWFISH_C",
#endif /* MBEDTLS_BLOWFISH_C */
#if defined(MBEDTLS_CAMELLIA_C)
    "MBEDTLS_CAMELLIA_C",
#endif /* MBEDTLS_CAMELLIA_C */
#if defined(MBEDTLS_CCM_C)
    "MBEDTLS_CCM_C",
#endif /* MBEDTLS_CCM_C */
#if defined(MBEDTLS_CERTS_C)
    "MBEDTLS_CERTS_C",
#endif /* MBEDTLS_CERTS_C */
#if defined(MBEDTLS_CIPHER_C)
    "MBEDTLS_CIPHER_C",
#endif /* MBEDTLS_CIPHER_C */
#if defined(MBEDTLS_CMAC_C)
    "MBEDTLS_CMAC_C",
#endif /* MBEDTLS_CMAC_C */
#if defined(MBEDTLS_CTR_DRBG_C)
    "MBEDTLS_CTR_DRBG_C",
#endif /* MBEDTLS_CTR_DRBG_C */
#if defined(MBEDTLS_DEBUG_C)
    "MBEDTLS_DEBUG_C",
#endif /* MBEDTLS_DEBUG_C */
#if defined(MBEDTLS_DES_C)
    "MBEDTLS_DES_C",
#endif /* MBEDTLS_DES_C */
#if defined(MBEDTLS_DHM_C)
    "MBEDTLS_DHM_C",
#endif /* MBEDTLS_DHM_C */
#if defined(MBEDTLS_ECDH_C)
    "MBEDTLS_ECDH_C",
#endif /* MBEDTLS_ECDH_C */
#if defined(MBEDTLS_ECDSA_C)
    "MBEDTLS_ECDSA_C",
#endif /* MBEDTLS_ECDSA_C */
#if defined(MBEDTLS_ECJPAKE_C)
    "MBEDTLS_ECJPAKE_C",
#endif /* MBEDTLS_ECJPAKE_C */
#if defined(MBEDTLS_ECP_C)
    "MBEDTLS_ECP_C",
#endif /* MBEDTLS_ECP_C */
#if defined(MBEDTLS_ENTROPY_C)
    "MBEDTLS_ENTROPY_C",
#endif /* MBEDTLS_ENTROPY_C */
#if defined(MBEDTLS_ERROR_C)
    "MBEDTLS_ERROR_C",
#endif /* MBEDTLS_ERROR_C */
#if defined(MBEDTLS_GCM_C)
    "MBEDTLS_GCM_C",
#endif /* MBEDTLS_GCM_C */
#if defined(MBEDTLS_HAVEGE_C)
    "MBEDTLS_HAVEGE_C",
#endif /* MBEDTLS_HAVEGE_C */
#if defined(MBEDTLS_HMAC_DRBG_C)
    "MBEDTLS_HMAC_DRBG_C",
#endif /* MBEDTLS_HMAC_DRBG_C */
#if defined(MBEDTLS_MD_C)
    "MBEDTLS_MD_C",
#endif /* MBEDTLS_MD_C */
#if defined(MBEDTLS_MD2_C)
    "MBEDTLS_MD2_C",
#endif /* MBEDTLS_MD2_C */
#if defined(MBEDTLS_MD4_C)
    "MBEDTLS_MD4_C",
#endif /* MBEDTLS_MD4_C */
#if defined(MBEDTLS_MD5_C)
    "MBEDTLS_MD5_C",
#endif /* MBEDTLS_MD5_C */
#if defined(MBEDTLS_MEMORY_BUFFER_ALLOC_C)
    "MBEDTLS_MEMORY_BUFFER_ALLOC_C",
#endif /* MBEDTLS_MEMORY_BUFFER_ALLOC_C */
#if defined(MBEDTLS_NET_C)
    "MBEDTLS_NET_C",
#endif /* MBEDTLS_NET_C */
#if defined(MBEDTLS_OID_C)
    "MBEDTLS_OID_C",
#endif /* MBEDTLS_OID_C */
#if defined(MBEDTLS_PADLOCK_C)
    "MBEDTLS_PADLOCK_C",
#endif /* MBEDTLS_PADLOCK_C */
#if defined(MBEDTLS_PEM_PARSE_C)
    "MBEDTLS_PEM_PARSE_C",
#endif /* MBEDTLS_PEM_PARSE_C */
#if defined(MBEDTLS_PEM_WRITE_C)
    "MBEDTLS_PEM_WRITE_C",
#endif /* MBEDTLS_PEM_WRITE_C */
#if defined(MBEDTLS_PK_C)
    "MBEDTLS_PK_C",
#endif /* MBEDTLS_PK_C */
#if defined(MBEDTLS_PK_PARSE_C)
    "MBEDTLS_PK_PARSE_C",
#endif /* MBEDTLS_PK_PARSE_C */
#if defined(MBEDTLS_PK_WRITE_C)
    "MBEDTLS_PK_WRITE_C",
#endif /* MBEDTLS_PK_WRITE_C */
#if defined(MBEDTLS_PKCS5_C)
    "MBEDTLS_PKCS5_C",
#endif /* MBEDTLS_PKCS5_C */
#if defined(MBEDTLS_PKCS11_C)
    "MBEDTLS_PKCS11_C",
#endif /* MBEDTLS_PKCS11_C */
#if defined(MBEDTLS_PKCS12_C)
    "MBEDTLS_PKCS12_C",
#endif /* MBEDTLS_PKCS12_C */
#if defined(MBEDTLS_PLATFORM_C)
    "MBEDTLS_PLATFORM_C",
#endif /* MBEDTLS_PLATFORM_C */
#if defined(MBEDTLS_RIPEMD160_C)
    "MBEDTLS_RIPEMD160_C",
#endif /* MBEDTLS_RIPEMD160_C */
#if defined(MBEDTLS_RSA_C)
    "MBEDTLS_RSA_C",
#endif /* MBEDTLS_RSA_C */
#if defined(MBEDTLS_SHA1_C)
    "MBEDTLS_SHA1_C",
#endif /* MBEDTLS_SHA1_C */
#if defined(MBEDTLS_SHA256_C)
    "MBEDTLS_SHA256_C",
#endif /* MBEDTLS_SHA256_C */
#if defined(MBEDTLS_SHA512_C)
    "MBEDTLS_SHA512_C",
#endif /* MBEDTLS_SHA512_C */
#if defined(MBEDTLS_SSL_CACHE_C)
    "MBEDTLS_SSL_CACHE_C",
#endif /* MBEDTLS_SSL_CACHE_C */
#if defined(MBEDTLS_SSL_COOKIE_C)
    "MBEDTLS_SSL_COOKIE_C",
#endif /* MBEDTLS_SSL_COOKIE_C */
#if defined(MBEDTLS_SSL_TICKET_C)
    "MBEDTLS_SSL_TICKET_C",
#endif /* MBEDTLS_SSL_TICKET_C */
#if defined(MBEDTLS_SSL_CLI_C)
    "MBEDTLS_SSL_CLI_C",
#endif /* MBEDTLS_SSL_CLI_C */
#if defined(MBEDTLS_SSL_SRV_C)
    "MBEDTLS_SSL_SRV_C",
#endif /* MBEDTLS_SSL_SRV_C */
#if defined(MBEDTLS_SSL_TLS_C)
    "MBEDTLS_SSL_TLS_C",
#endif /* MBEDTLS_SSL_TLS_C */
#if defined(MBEDTLS_THREADING_C)
    "MBEDTLS_THREADING_C",
#endif /* MBEDTLS_THREADING_C */
#if defined(MBEDTLS_TIMING_C)
    "MBEDTLS_TIMING_C",
#endif /* MBEDTLS_TIMING_C */
#if defined(MBEDTLS_VERSION_C)
    "MBEDTLS_VERSION_C",
#endif /* MBEDTLS_VERSION_C */
#if defined(MBEDTLS_X509_USE_C)
    "MBEDTLS_X509_USE_C",
#endif /* MBEDTLS_X509_USE_C */
#if defined(MBEDTLS_X509_CRT_PARSE_C)
    "MBEDTLS_X509_CRT_PARSE_C",
#endif /* MBEDTLS_X509_CRT_PARSE_C */
#if defined(MBEDTLS_X509_CRL_PARSE_C)
    "MBEDTLS_X509_CRL_PARSE_C",
#endif /* MBEDTLS_X509_CRL_PARSE_C */
#if defined(MBEDTLS_X509_CSR_PARSE_C)
    "MBEDTLS_X509_CSR_PARSE_C",
#endif /* MBEDTLS_X509_CSR_PARSE_C */
#if defined(MBEDTLS_X509_CREATE_C)
    "MBEDTLS_X509_CREATE_C",
#endif /* MBEDTLS_X509_CREATE_C */
#if defined(MBEDTLS_X509_CRT_WRITE_C)
    "MBEDTLS_X509_CRT_WRITE_C",
#endif /* MBEDTLS_X509_CRT_WRITE_C */
#if defined(MBEDTLS_X509_CSR_WRITE_C)
    "MBEDTLS_X509_CSR_WRITE_C",
#endif /* MBEDTLS_X509_CSR_WRITE_C */
#if defined(MBEDTLS_XTEA_C)
    "MBEDTLS_XTEA_C",
#endif /* MBEDTLS_XTEA_C */
#endif /* MBEDTLS_VERSION_FEATURES */
    NULL
};

int mbedtls_version_check_feature( const char *feature )
{
    const char **idx = features;

    if( *idx == NULL )
        return( -2 );

    if( feature == NULL )
        return( -1 );

    while( *idx != NULL )
    {
        if( !strcmp( *idx, feature ) )
            return( 0 );
        idx++;
    }
    return( -1 );
}

#endif /* MBEDTLS_VERSION_C */<|MERGE_RESOLUTION|>--- conflicted
+++ resolved
@@ -96,15 +96,12 @@
 #if defined(MBEDTLS_CAMELLIA_ALT)
     "MBEDTLS_CAMELLIA_ALT",
 #endif /* MBEDTLS_CAMELLIA_ALT */
-<<<<<<< HEAD
 #if defined(MBEDTLS_CCM_ALT)
     "MBEDTLS_CCM_ALT",
 #endif /* MBEDTLS_CCM_ALT */
-=======
 #if defined(MBEDTLS_CMAC_ALT)
     "MBEDTLS_CMAC_ALT",
 #endif /* MBEDTLS_CMAC_ALT */
->>>>>>> 621080d7
 #if defined(MBEDTLS_DES_ALT)
     "MBEDTLS_DES_ALT",
 #endif /* MBEDTLS_DES_ALT */
