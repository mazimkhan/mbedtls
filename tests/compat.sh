#!/bin/sh

# Test interop with OpenSSL and GnuTLS (and self-op while at it).
#
# Check each common ciphersuite, with each version, both ways (client/server),
# with and without client authentication.
#
# Peer version requirements:
# - OpenSSL 1.0.1e 11 Feb 2013 (probably since 1.0.1, tested with 1.0.1e)
# - GnuTLS 3.2.15 (probably works since 3.2.12 but tested only with 3.2.15)

set -u

# initialise counters
TESTS=0
FAILED=0
SKIPPED=0
SRVMEM=0

# default commands, can be overriden by the environment
: ${P_SRV:=../programs/ssl/ssl_server2}
: ${P_CLI:=../programs/ssl/ssl_client2}
: ${OPENSSL_CMD:=openssl} # OPENSSL would conflict with the build system
: ${GNUTLS_CLI:=gnutls-cli}
: ${GNUTLS_SERV:=gnutls-serv}

# do we have a recent enough GnuTLS?
if ( which $GNUTLS_CLI && which $GNUTLS_SERV ) >/dev/null; then
    G_VER="$( $GNUTLS_CLI --version | head -n1 )"
    if echo "$G_VER" | grep '@VERSION@' > /dev/null; then # git version
        PEER_GNUTLS=" GnuTLS"
    else
        eval $( echo $G_VER | sed 's/.* \([0-9]*\)\.\([0-9]\)*\.\([0-9]*\)$/MAJOR="\1" MINOR="\2" PATCH="\3"/' )
        if [ $MAJOR -lt 3 -o \
            \( $MAJOR -eq 3 -a $MINOR -lt 2 \) -o \
            \( $MAJOR -eq 3 -a $MINOR -eq 2 -a $PATCH -lt 15 \) ]
        then
            PEER_GNUTLS=""
        else
            PEER_GNUTLS=" GnuTLS"
        fi
    fi
else
    PEER_GNUTLS=""
fi

# default values for options
MODES="ssl3 tls1 tls1_1 tls1_2 dtls1 dtls1_2"
VERIFIES="NO YES"
TYPES="ECDSA RSA PSK"
FILTER=""
EXCLUDE='NULL\|DES-CBC-' # avoid plain DES but keep 3DES-EDE-CBC (mbedTLS), DES-CBC3 (OpenSSL)
VERBOSE=""
MEMCHECK=0
PEERS="OpenSSL$PEER_GNUTLS mbedTLS"

print_usage() {
    echo "Usage: $0"
    printf "  -h|--help\tPrint this help.\n"
    printf "  -f|--filter\tOnly matching ciphersuites are tested (Default: '$FILTER')\n"
    printf "  -e|--exclude\tMatching ciphersuites are excluded (Default: '$EXCLUDE')\n"
    printf "  -m|--modes\tWhich modes to perform (Default: '$MODES')\n"
    printf "  -t|--types\tWhich key exchange type to perform (Default: '$TYPES')\n"
    printf "  -V|--verify\tWhich verification modes to perform (Default: '$VERIFIES')\n"
    printf "  -p|--peers\tWhich peers to use (Default: '$PEERS')\n"
    printf "            \tAlso available: GnuTLS (needs v3.2.15 or higher)\n"
    printf "  -M|--memcheck\tCheck memory leaks and errors.\n"
    printf "  -v|--verbose\tSet verbose output.\n"
}

get_options() {
    while [ $# -gt 0 ]; do
        case "$1" in
            -f|--filter)
                shift; FILTER=$1
                ;;
            -e|--exclude)
                shift; EXCLUDE=$1
                ;;
            -m|--modes)
                shift; MODES=$1
                ;;
            -t|--types)
                shift; TYPES=$1
                ;;
            -V|--verify)
                shift; VERIFIES=$1
                ;;
            -p|--peers)
                shift; PEERS=$1
                ;;
            -v|--verbose)
                VERBOSE=1
                ;;
            -M|--memcheck)
                MEMCHECK=1
                ;;
            -h|--help)
                print_usage
                exit 0
                ;;
            *)
                echo "Unknown argument: '$1'"
                print_usage
                exit 1
                ;;
        esac
        shift
    done

    # sanitize some options (modes checked later)
    VERIFIES="$( echo $VERIFIES | tr [a-z] [A-Z] )"
    TYPES="$( echo $TYPES | tr [a-z] [A-Z] )"
}

log() {
  if [ "X" != "X$VERBOSE" ]; then
    echo ""
    echo "$@"
  fi
}

# is_dtls <mode>
is_dtls()
{
    test "$1" = "dtls1" -o "$1" = "dtls1_2"
}

# minor_ver <mode>
minor_ver()
{
    case "$1" in
        ssl3)
            echo 0
            ;;
        tls1)
            echo 1
            ;;
        tls1_1|dtls1)
            echo 2
            ;;
        tls1_2|dtls1_2)
            echo 3
            ;;
        *)
            echo "error: invalid mode: $MODE" >&2
            # exiting is no good here, typically called in a subshell
            echo -1
    esac
}

filter()
{
  LIST="$1"
  NEW_LIST=""

  if is_dtls "$MODE"; then
      EXCLMODE="$EXCLUDE"'\|RC4\|ARCFOUR'
  else
      EXCLMODE="$EXCLUDE"
  fi

  for i in $LIST;
  do
    NEW_LIST="$NEW_LIST $( echo "$i" | grep "$FILTER" | grep -v "$EXCLMODE" )"
  done

  # normalize whitespace
  echo "$NEW_LIST" | sed -e 's/[[:space:]][[:space:]]*/ /g' -e 's/^ //' -e 's/ $//'
}

# OpenSSL 1.0.1h with -Verify wants a ClientCertificate message even for
# PSK ciphersuites with DTLS, which is incorrect, so disable them for now
check_openssl_server_bug()
{
    if test "X$VERIFY" = "XYES" && is_dtls "$MODE" && \
        echo "$1" | grep "^TLS-PSK" >/dev/null;
    then
        SKIP_NEXT="YES"
    fi
}

filter_ciphersuites()
{
    if [ "X" != "X$FILTER" -o "X" != "X$EXCLUDE" ];
    then
        P_CIPHERS=$( filter "$P_CIPHERS" )
        O_CIPHERS=$( filter "$O_CIPHERS" )
        G_CIPHERS=$( filter "$G_CIPHERS" )
    fi

    # OpenSSL 1.0.1h doesn't support DTLS 1.2
    if [ `minor_ver "$MODE"` -ge 3 ] && is_dtls "$MODE"; then
        O_CIPHERS=""
        case "$PEER" in
            [Oo]pen*)
                P_CIPHERS=""
                ;;
        esac
    fi

    # For GnuTLS client -> PolarSSL server,
    # we need to force IPv4 by connecting to 127.0.0.1 but then auth fails
    if [ "X$VERIFY" = "XYES" ] && is_dtls "$MODE"; then
        G_CIPHERS=""
    fi
}

reset_ciphersuites()
{
    P_CIPHERS=""
    O_CIPHERS=""
    G_CIPHERS=""
}

add_common_ciphersuites()
{
    case $TYPE in

        "ECDSA")
            if [ `minor_ver "$MODE"` -gt 0 ]
            then
                P_CIPHERS="$P_CIPHERS                       \
                    TLS-ECDHE-ECDSA-WITH-NULL-SHA           \
                    TLS-ECDHE-ECDSA-WITH-RC4-128-SHA        \
                    TLS-ECDHE-ECDSA-WITH-3DES-EDE-CBC-SHA   \
                    TLS-ECDHE-ECDSA-WITH-AES-128-CBC-SHA    \
                    TLS-ECDHE-ECDSA-WITH-AES-256-CBC-SHA    \
                    "
                G_CIPHERS="$G_CIPHERS                       \
                    +ECDHE-ECDSA:+NULL:+SHA1                \
                    +ECDHE-ECDSA:+ARCFOUR-128:+SHA1         \
                    +ECDHE-ECDSA:+3DES-CBC:+SHA1            \
                    +ECDHE-ECDSA:+AES-128-CBC:+SHA1         \
                    +ECDHE-ECDSA:+AES-256-CBC:+SHA1         \
                    "
                O_CIPHERS="$O_CIPHERS               \
                    ECDHE-ECDSA-NULL-SHA            \
                    ECDHE-ECDSA-RC4-SHA             \
                    ECDHE-ECDSA-DES-CBC3-SHA        \
                    ECDHE-ECDSA-AES128-SHA          \
                    ECDHE-ECDSA-AES256-SHA          \
                    "
            fi
            if [ `minor_ver "$MODE"` -ge 3 ]
            then
                P_CIPHERS="$P_CIPHERS                               \
                    TLS-ECDHE-ECDSA-WITH-AES-128-CBC-SHA256         \
                    TLS-ECDHE-ECDSA-WITH-AES-256-CBC-SHA384         \
                    TLS-ECDHE-ECDSA-WITH-AES-128-GCM-SHA256         \
                    TLS-ECDHE-ECDSA-WITH-AES-256-GCM-SHA384         \
                    "
                G_CIPHERS="$G_CIPHERS                               \
                    +ECDHE-ECDSA:+AES-128-CBC:+SHA256               \
                    +ECDHE-ECDSA:+AES-256-CBC:+SHA384               \
                    +ECDHE-ECDSA:+AES-128-GCM:+AEAD                 \
                    +ECDHE-ECDSA:+AES-256-GCM:+AEAD                 \
                    "
                O_CIPHERS="$O_CIPHERS               \
                    ECDHE-ECDSA-AES128-SHA256       \
                    ECDHE-ECDSA-AES256-SHA384       \
                    ECDHE-ECDSA-AES128-GCM-SHA256   \
                    ECDHE-ECDSA-AES256-GCM-SHA384   \
                    "
            fi
            ;;

        "RSA")
            P_CIPHERS="$P_CIPHERS                       \
                TLS-DHE-RSA-WITH-AES-128-CBC-SHA        \
                TLS-DHE-RSA-WITH-AES-256-CBC-SHA        \
                TLS-DHE-RSA-WITH-CAMELLIA-128-CBC-SHA   \
                TLS-DHE-RSA-WITH-CAMELLIA-256-CBC-SHA   \
                TLS-DHE-RSA-WITH-3DES-EDE-CBC-SHA       \
                TLS-RSA-WITH-AES-256-CBC-SHA            \
                TLS-RSA-WITH-CAMELLIA-256-CBC-SHA       \
                TLS-RSA-WITH-AES-128-CBC-SHA            \
                TLS-RSA-WITH-CAMELLIA-128-CBC-SHA       \
                TLS-RSA-WITH-3DES-EDE-CBC-SHA           \
                TLS-RSA-WITH-RC4-128-SHA                \
                TLS-RSA-WITH-RC4-128-MD5                \
                TLS-RSA-WITH-NULL-MD5                   \
                TLS-RSA-WITH-NULL-SHA                   \
                "
            G_CIPHERS="$G_CIPHERS                       \
                +DHE-RSA:+AES-128-CBC:+SHA1             \
                +DHE-RSA:+AES-256-CBC:+SHA1             \
                +DHE-RSA:+CAMELLIA-128-CBC:+SHA1        \
                +DHE-RSA:+CAMELLIA-256-CBC:+SHA1        \
                +DHE-RSA:+3DES-CBC:+SHA1                \
                +RSA:+AES-256-CBC:+SHA1                 \
                +RSA:+CAMELLIA-256-CBC:+SHA1            \
                +RSA:+AES-128-CBC:+SHA1                 \
                +RSA:+CAMELLIA-128-CBC:+SHA1            \
                +RSA:+3DES-CBC:+SHA1                    \
                +RSA:+ARCFOUR-128:+SHA1                 \
                +RSA:+ARCFOUR-128:+MD5                  \
                +RSA:+NULL:+MD5                         \
                +RSA:+NULL:+SHA1                        \
                "
            O_CIPHERS="$O_CIPHERS               \
                DHE-RSA-AES128-SHA              \
                DHE-RSA-AES256-SHA              \
                DHE-RSA-CAMELLIA128-SHA         \
                DHE-RSA-CAMELLIA256-SHA         \
                EDH-RSA-DES-CBC3-SHA            \
                AES256-SHA                      \
                CAMELLIA256-SHA                 \
                AES128-SHA                      \
                CAMELLIA128-SHA                 \
                DES-CBC3-SHA                    \
                RC4-SHA                         \
                RC4-MD5                         \
                NULL-MD5                        \
                NULL-SHA                        \
                "
            if [ `minor_ver "$MODE"` -gt 0 ]
            then
                P_CIPHERS="$P_CIPHERS                       \
                    TLS-ECDHE-RSA-WITH-AES-128-CBC-SHA      \
                    TLS-ECDHE-RSA-WITH-AES-256-CBC-SHA      \
                    TLS-ECDHE-RSA-WITH-3DES-EDE-CBC-SHA     \
                    TLS-ECDHE-RSA-WITH-RC4-128-SHA          \
                    TLS-ECDHE-RSA-WITH-NULL-SHA             \
                    "
                G_CIPHERS="$G_CIPHERS                       \
                    +ECDHE-RSA:+AES-128-CBC:+SHA1           \
                    +ECDHE-RSA:+AES-256-CBC:+SHA1           \
                    +ECDHE-RSA:+3DES-CBC:+SHA1              \
                    +ECDHE-RSA:+ARCFOUR-128:+SHA1           \
                    +ECDHE-RSA:+NULL:+SHA1                  \
                    "
                O_CIPHERS="$O_CIPHERS               \
                    ECDHE-RSA-AES256-SHA            \
                    ECDHE-RSA-AES128-SHA            \
                    ECDHE-RSA-DES-CBC3-SHA          \
                    ECDHE-RSA-RC4-SHA               \
                    ECDHE-RSA-NULL-SHA              \
                    "
            fi
            if [ `minor_ver "$MODE"` -ge 3 ]
            then
                P_CIPHERS="$P_CIPHERS                       \
                    TLS-RSA-WITH-AES-128-CBC-SHA256         \
                    TLS-DHE-RSA-WITH-AES-128-CBC-SHA256     \
                    TLS-RSA-WITH-AES-256-CBC-SHA256         \
                    TLS-DHE-RSA-WITH-AES-256-CBC-SHA256     \
                    TLS-ECDHE-RSA-WITH-AES-128-CBC-SHA256   \
                    TLS-ECDHE-RSA-WITH-AES-256-CBC-SHA384   \
                    TLS-RSA-WITH-AES-128-GCM-SHA256         \
                    TLS-RSA-WITH-AES-256-GCM-SHA384         \
                    TLS-DHE-RSA-WITH-AES-128-GCM-SHA256     \
                    TLS-DHE-RSA-WITH-AES-256-GCM-SHA384     \
                    TLS-ECDHE-RSA-WITH-AES-128-GCM-SHA256   \
                    TLS-ECDHE-RSA-WITH-AES-256-GCM-SHA384   \
                    "
                G_CIPHERS="$G_CIPHERS                       \
                    +RSA:+AES-128-CBC:+SHA256               \
                    +DHE-RSA:+AES-128-CBC:+SHA256           \
                    +RSA:+AES-256-CBC:+SHA256               \
                    +DHE-RSA:+AES-256-CBC:+SHA256           \
                    +ECDHE-RSA:+AES-128-CBC:+SHA256         \
                    +ECDHE-RSA:+AES-256-CBC:+SHA384         \
                    +RSA:+AES-128-GCM:+AEAD                 \
                    +RSA:+AES-256-GCM:+AEAD                 \
                    +DHE-RSA:+AES-128-GCM:+AEAD             \
                    +DHE-RSA:+AES-256-GCM:+AEAD             \
                    +ECDHE-RSA:+AES-128-GCM:+AEAD           \
                    +ECDHE-RSA:+AES-256-GCM:+AEAD           \
                    "
                O_CIPHERS="$O_CIPHERS           \
                    NULL-SHA256                 \
                    AES128-SHA256               \
                    DHE-RSA-AES128-SHA256       \
                    AES256-SHA256               \
                    DHE-RSA-AES256-SHA256       \
                    ECDHE-RSA-AES128-SHA256     \
                    ECDHE-RSA-AES256-SHA384     \
                    AES128-GCM-SHA256           \
                    DHE-RSA-AES128-GCM-SHA256   \
                    AES256-GCM-SHA384           \
                    DHE-RSA-AES256-GCM-SHA384   \
                    ECDHE-RSA-AES128-GCM-SHA256 \
                    ECDHE-RSA-AES256-GCM-SHA384 \
                    "
            fi
            ;;

        "PSK")
            P_CIPHERS="$P_CIPHERS                       \
                TLS-PSK-WITH-RC4-128-SHA                \
                TLS-PSK-WITH-3DES-EDE-CBC-SHA           \
                TLS-PSK-WITH-AES-128-CBC-SHA            \
                TLS-PSK-WITH-AES-256-CBC-SHA            \
                "
            G_CIPHERS="$G_CIPHERS                       \
                +PSK:+ARCFOUR-128:+SHA1                 \
                +PSK:+3DES-CBC:+SHA1                    \
                +PSK:+AES-128-CBC:+SHA1                 \
                +PSK:+AES-256-CBC:+SHA1                 \
                "
            O_CIPHERS="$O_CIPHERS               \
                PSK-RC4-SHA                     \
                PSK-3DES-EDE-CBC-SHA            \
                PSK-AES128-CBC-SHA              \
                PSK-AES256-CBC-SHA              \
                "
            ;;
    esac
}

add_openssl_ciphersuites()
{
    case $TYPE in

        "ECDSA")
            if [ `minor_ver "$MODE"` -gt 0 ]
            then
                P_CIPHERS="$P_CIPHERS                       \
                    TLS-ECDH-ECDSA-WITH-NULL-SHA            \
                    TLS-ECDH-ECDSA-WITH-RC4-128-SHA         \
                    TLS-ECDH-ECDSA-WITH-3DES-EDE-CBC-SHA    \
                    TLS-ECDH-ECDSA-WITH-AES-128-CBC-SHA     \
                    TLS-ECDH-ECDSA-WITH-AES-256-CBC-SHA     \
                    "
                O_CIPHERS="$O_CIPHERS               \
                    ECDH-ECDSA-NULL-SHA             \
                    ECDH-ECDSA-RC4-SHA              \
                    ECDH-ECDSA-DES-CBC3-SHA         \
                    ECDH-ECDSA-AES128-SHA           \
                    ECDH-ECDSA-AES256-SHA           \
                    "
            fi
            if [ `minor_ver "$MODE"` -ge 3 ]
            then
                P_CIPHERS="$P_CIPHERS                               \
                    TLS-ECDH-ECDSA-WITH-AES-128-CBC-SHA256          \
                    TLS-ECDH-ECDSA-WITH-AES-256-CBC-SHA384          \
                    TLS-ECDH-ECDSA-WITH-AES-128-GCM-SHA256          \
                    TLS-ECDH-ECDSA-WITH-AES-256-GCM-SHA384          \
                    "
                O_CIPHERS="$O_CIPHERS               \
                    ECDH-ECDSA-AES128-SHA256        \
                    ECDH-ECDSA-AES256-SHA384        \
                    ECDH-ECDSA-AES128-GCM-SHA256    \
                    ECDH-ECDSA-AES256-GCM-SHA384    \
                    "
            fi
            ;;

        "RSA")
            P_CIPHERS="$P_CIPHERS                       \
                TLS-RSA-WITH-DES-CBC-SHA                \
                TLS-DHE-RSA-WITH-DES-CBC-SHA            \
                "
            O_CIPHERS="$O_CIPHERS               \
                DES-CBC-SHA                     \
                EDH-RSA-DES-CBC-SHA             \
                "
            ;;

        "PSK")
            ;;
    esac
}

add_gnutls_ciphersuites()
{
    case $TYPE in

        "ECDSA")
            if [ `minor_ver "$MODE"` -ge 3 ]
            then
                P_CIPHERS="$P_CIPHERS                               \
                    TLS-ECDHE-ECDSA-WITH-CAMELLIA-128-CBC-SHA256    \
                    TLS-ECDHE-ECDSA-WITH-CAMELLIA-256-CBC-SHA384    \
                    TLS-ECDHE-ECDSA-WITH-CAMELLIA-128-GCM-SHA256    \
                    TLS-ECDHE-ECDSA-WITH-CAMELLIA-256-GCM-SHA384    \
                   "
                G_CIPHERS="$G_CIPHERS                               \
                    +ECDHE-ECDSA:+CAMELLIA-128-CBC:+SHA256          \
                    +ECDHE-ECDSA:+CAMELLIA-256-CBC:+SHA384          \
                    +ECDHE-ECDSA:+CAMELLIA-128-GCM:+AEAD            \
                    +ECDHE-ECDSA:+CAMELLIA-256-GCM:+AEAD            \
                   "
            fi
            ;;

        "RSA")
            if [ `minor_ver "$MODE"` -gt 0 ]
            then
                P_CIPHERS="$P_CIPHERS                           \
                    TLS-RSA-WITH-NULL-SHA256                    \
                    "
                G_CIPHERS="$G_CIPHERS                           \
                    +RSA:+NULL:+SHA256                          \
                    "
            fi
            if [ `minor_ver "$MODE"` -ge 3 ]
            then
                P_CIPHERS="$P_CIPHERS                           \
                    TLS-ECDHE-RSA-WITH-CAMELLIA-128-CBC-SHA256  \
                    TLS-ECDHE-RSA-WITH-CAMELLIA-256-CBC-SHA384  \
                    TLS-RSA-WITH-CAMELLIA-128-CBC-SHA256        \
                    TLS-RSA-WITH-CAMELLIA-256-CBC-SHA256        \
                    TLS-DHE-RSA-WITH-CAMELLIA-128-CBC-SHA256    \
                    TLS-DHE-RSA-WITH-CAMELLIA-256-CBC-SHA256    \
                    TLS-ECDHE-RSA-WITH-CAMELLIA-128-GCM-SHA256  \
                    TLS-ECDHE-RSA-WITH-CAMELLIA-256-GCM-SHA384  \
                    TLS-DHE-RSA-WITH-CAMELLIA-128-GCM-SHA256    \
                    TLS-DHE-RSA-WITH-CAMELLIA-256-GCM-SHA384    \
                    TLS-RSA-WITH-CAMELLIA-128-GCM-SHA256        \
                    TLS-RSA-WITH-CAMELLIA-256-GCM-SHA384        \
                    "
                G_CIPHERS="$G_CIPHERS                           \
                    +ECDHE-RSA:+CAMELLIA-128-CBC:+SHA256        \
                    +ECDHE-RSA:+CAMELLIA-256-CBC:+SHA384        \
                    +RSA:+CAMELLIA-128-CBC:+SHA256              \
                    +RSA:+CAMELLIA-256-CBC:+SHA256              \
                    +DHE-RSA:+CAMELLIA-128-CBC:+SHA256          \
                    +DHE-RSA:+CAMELLIA-256-CBC:+SHA256          \
                    +ECDHE-RSA:+CAMELLIA-128-GCM:+AEAD          \
                    +ECDHE-RSA:+CAMELLIA-256-GCM:+AEAD          \
                    +DHE-RSA:+CAMELLIA-128-GCM:+AEAD            \
                    +DHE-RSA:+CAMELLIA-256-GCM:+AEAD            \
                    +RSA:+CAMELLIA-128-GCM:+AEAD                \
                    +RSA:+CAMELLIA-256-GCM:+AEAD                \
                    "
            fi
            ;;

        "PSK")
            P_CIPHERS="$P_CIPHERS                               \
                TLS-DHE-PSK-WITH-3DES-EDE-CBC-SHA               \
                TLS-DHE-PSK-WITH-AES-128-CBC-SHA                \
                TLS-DHE-PSK-WITH-AES-256-CBC-SHA                \
                TLS-DHE-PSK-WITH-RC4-128-SHA                    \
                "
            G_CIPHERS="$G_CIPHERS                               \
                +DHE-PSK:+3DES-CBC:+SHA1                        \
                +DHE-PSK:+AES-128-CBC:+SHA1                     \
                +DHE-PSK:+AES-256-CBC:+SHA1                     \
                +DHE-PSK:+ARCFOUR-128:+SHA1                     \
                "
            if [ `minor_ver "$MODE"` -gt 0 ]
            then
                P_CIPHERS="$P_CIPHERS                           \
                    TLS-ECDHE-PSK-WITH-AES-256-CBC-SHA          \
                    TLS-ECDHE-PSK-WITH-AES-128-CBC-SHA          \
                    TLS-ECDHE-PSK-WITH-3DES-EDE-CBC-SHA         \
                    TLS-ECDHE-PSK-WITH-RC4-128-SHA              \
                    TLS-RSA-PSK-WITH-3DES-EDE-CBC-SHA           \
                    TLS-RSA-PSK-WITH-AES-256-CBC-SHA            \
                    TLS-RSA-PSK-WITH-AES-128-CBC-SHA            \
                    TLS-RSA-PSK-WITH-RC4-128-SHA                \
                    "
                G_CIPHERS="$G_CIPHERS                           \
                    +ECDHE-PSK:+3DES-CBC:+SHA1                  \
                    +ECDHE-PSK:+AES-128-CBC:+SHA1               \
                    +ECDHE-PSK:+AES-256-CBC:+SHA1               \
                    +ECDHE-PSK:+ARCFOUR-128:+SHA1               \
                    +RSA-PSK:+3DES-CBC:+SHA1                    \
                    +RSA-PSK:+AES-256-CBC:+SHA1                 \
                    +RSA-PSK:+AES-128-CBC:+SHA1                 \
                    +RSA-PSK:+ARCFOUR-128:+SHA1                 \
                    "
            fi
            if [ `minor_ver "$MODE"` -ge 3 ]
            then
                P_CIPHERS="$P_CIPHERS                           \
                    TLS-ECDHE-PSK-WITH-AES-256-CBC-SHA384       \
                    TLS-ECDHE-PSK-WITH-CAMELLIA-256-CBC-SHA384  \
                    TLS-ECDHE-PSK-WITH-AES-128-CBC-SHA256       \
                    TLS-ECDHE-PSK-WITH-CAMELLIA-128-CBC-SHA256  \
                    TLS-ECDHE-PSK-WITH-NULL-SHA384              \
                    TLS-ECDHE-PSK-WITH-NULL-SHA256              \
                    TLS-PSK-WITH-AES-128-CBC-SHA256             \
                    TLS-PSK-WITH-AES-256-CBC-SHA384             \
                    TLS-DHE-PSK-WITH-AES-128-CBC-SHA256         \
                    TLS-DHE-PSK-WITH-AES-256-CBC-SHA384         \
                    TLS-PSK-WITH-NULL-SHA256                    \
                    TLS-PSK-WITH-NULL-SHA384                    \
                    TLS-DHE-PSK-WITH-NULL-SHA256                \
                    TLS-DHE-PSK-WITH-NULL-SHA384                \
                    TLS-RSA-PSK-WITH-AES-256-CBC-SHA384         \
                    TLS-RSA-PSK-WITH-AES-128-CBC-SHA256         \
                    TLS-RSA-PSK-WITH-NULL-SHA256                \
                    TLS-RSA-PSK-WITH-NULL-SHA384                \
                    TLS-DHE-PSK-WITH-CAMELLIA-128-CBC-SHA256    \
                    TLS-DHE-PSK-WITH-CAMELLIA-256-CBC-SHA384    \
                    TLS-PSK-WITH-CAMELLIA-128-CBC-SHA256        \
                    TLS-PSK-WITH-CAMELLIA-256-CBC-SHA384        \
                    TLS-RSA-PSK-WITH-CAMELLIA-256-CBC-SHA384    \
                    TLS-RSA-PSK-WITH-CAMELLIA-128-CBC-SHA256    \
                    TLS-PSK-WITH-AES-128-GCM-SHA256             \
                    TLS-PSK-WITH-AES-256-GCM-SHA384             \
                    TLS-DHE-PSK-WITH-AES-128-GCM-SHA256         \
                    TLS-DHE-PSK-WITH-AES-256-GCM-SHA384         \
                    TLS-RSA-PSK-WITH-CAMELLIA-128-GCM-SHA256    \
                    TLS-RSA-PSK-WITH-CAMELLIA-256-GCM-SHA384    \
                    TLS-PSK-WITH-CAMELLIA-128-GCM-SHA256        \
                    TLS-PSK-WITH-CAMELLIA-256-GCM-SHA384        \
                    TLS-DHE-PSK-WITH-CAMELLIA-128-GCM-SHA256    \
                    TLS-DHE-PSK-WITH-CAMELLIA-256-GCM-SHA384    \
                    TLS-RSA-PSK-WITH-AES-256-GCM-SHA384         \
                    TLS-RSA-PSK-WITH-AES-128-GCM-SHA256         \
                    "
                G_CIPHERS="$G_CIPHERS                           \
                    +ECDHE-PSK:+AES-256-CBC:+SHA384             \
                    +ECDHE-PSK:+CAMELLIA-256-CBC:+SHA384        \
                    +ECDHE-PSK:+AES-128-CBC:+SHA256             \
                    +ECDHE-PSK:+CAMELLIA-128-CBC:+SHA256        \
                    +PSK:+AES-128-CBC:+SHA256                   \
                    +PSK:+AES-256-CBC:+SHA384                   \
                    +DHE-PSK:+AES-128-CBC:+SHA256               \
                    +DHE-PSK:+AES-256-CBC:+SHA384               \
                    +RSA-PSK:+AES-256-CBC:+SHA384               \
                    +RSA-PSK:+AES-128-CBC:+SHA256               \
                    +DHE-PSK:+CAMELLIA-128-CBC:+SHA256          \
                    +DHE-PSK:+CAMELLIA-256-CBC:+SHA384          \
                    +PSK:+CAMELLIA-128-CBC:+SHA256              \
                    +PSK:+CAMELLIA-256-CBC:+SHA384              \
                    +RSA-PSK:+CAMELLIA-256-CBC:+SHA384          \
                    +RSA-PSK:+CAMELLIA-128-CBC:+SHA256          \
                    +PSK:+AES-128-GCM:+AEAD                     \
                    +PSK:+AES-256-GCM:+AEAD                     \
                    +DHE-PSK:+AES-128-GCM:+AEAD                 \
                    +DHE-PSK:+AES-256-GCM:+AEAD                 \
                    +RSA-PSK:+CAMELLIA-128-GCM:+AEAD            \
                    +RSA-PSK:+CAMELLIA-256-GCM:+AEAD            \
                    +PSK:+CAMELLIA-128-GCM:+AEAD                \
                    +PSK:+CAMELLIA-256-GCM:+AEAD                \
                    +DHE-PSK:+CAMELLIA-128-GCM:+AEAD            \
                    +DHE-PSK:+CAMELLIA-256-GCM:+AEAD            \
                    +RSA-PSK:+AES-256-GCM:+AEAD                 \
                    +RSA-PSK:+AES-128-GCM:+AEAD                 \
                    +ECDHE-PSK:+NULL:+SHA384                    \
                    +ECDHE-PSK:+NULL:+SHA256                    \
                    +PSK:+NULL:+SHA256                          \
                    +PSK:+NULL:+SHA384                          \
                    +DHE-PSK:+NULL:+SHA256                      \
                    +DHE-PSK:+NULL:+SHA384                      \
                    +RSA-PSK:+NULL:+SHA256                      \
                    +RSA-PSK:+NULL:+SHA384                      \
                    "
            fi
            ;;
    esac
}

add_polarssl_ciphersuites()
{
    case $TYPE in

        "ECDSA")
            if [ `minor_ver "$MODE"` -gt 0 ]
            then
                P_CIPHERS="$P_CIPHERS                               \
                    TLS-ECDH-ECDSA-WITH-CAMELLIA-128-CBC-SHA256     \
                    TLS-ECDH-ECDSA-WITH-CAMELLIA-256-CBC-SHA384     \
                    "
            fi
            if [ `minor_ver "$MODE"` -ge 3 ]
            then
                P_CIPHERS="$P_CIPHERS                               \
                    TLS-ECDH-ECDSA-WITH-CAMELLIA-128-GCM-SHA256     \
                    TLS-ECDH-ECDSA-WITH-CAMELLIA-256-GCM-SHA384     \
                    TLS-ECDHE-ECDSA-WITH-AES-128-CCM                \
                    TLS-ECDHE-ECDSA-WITH-AES-256-CCM                \
                    TLS-ECDHE-ECDSA-WITH-AES-128-CCM-8              \
                    TLS-ECDHE-ECDSA-WITH-AES-256-CCM-8              \
                    "
            fi
            ;;

        "RSA")
            if [ "$MODE" = "tls1_2" ];
            then
                P_CIPHERS="$P_CIPHERS                               \
                    TLS-RSA-WITH-AES-128-CCM                        \
                    TLS-RSA-WITH-AES-256-CCM                        \
                    TLS-DHE-RSA-WITH-AES-128-CCM                    \
                    TLS-DHE-RSA-WITH-AES-256-CCM                    \
                    TLS-RSA-WITH-AES-128-CCM-8                      \
                    TLS-RSA-WITH-AES-256-CCM-8                      \
                    TLS-DHE-RSA-WITH-AES-128-CCM-8                  \
                    TLS-DHE-RSA-WITH-AES-256-CCM-8                  \
                    "
            fi
            ;;

        "PSK")
            # *PKS-NULL-SHA suites supported by GnuTLS 3.3.5 but not 3.2.15
            P_CIPHERS="$P_CIPHERS                        \
                TLS-PSK-WITH-NULL-SHA                    \
                TLS-DHE-PSK-WITH-NULL-SHA                \
                "
            if [ `minor_ver "$MODE"` -gt 0 ]
            then
                P_CIPHERS="$P_CIPHERS                    \
                    TLS-ECDHE-PSK-WITH-NULL-SHA          \
                    TLS-RSA-PSK-WITH-NULL-SHA            \
                    "
            fi
            if [ "$MODE" = "tls1_2" ];
            then
                P_CIPHERS="$P_CIPHERS                               \
                    TLS-PSK-WITH-AES-128-CCM                        \
                    TLS-PSK-WITH-AES-256-CCM                        \
                    TLS-DHE-PSK-WITH-AES-128-CCM                    \
                    TLS-DHE-PSK-WITH-AES-256-CCM                    \
                    TLS-PSK-WITH-AES-128-CCM-8                      \
                    TLS-PSK-WITH-AES-256-CCM-8                      \
                    TLS-DHE-PSK-WITH-AES-128-CCM-8                  \
                    TLS-DHE-PSK-WITH-AES-256-CCM-8                  \
                    "
            fi
            ;;
    esac
}

setup_arguments()
{
    G_MODE=""
    case "$MODE" in
        "ssl3")
            G_PRIO_MODE="+VERS-SSL3.0"
            ;;
        "tls1")
            G_PRIO_MODE="+VERS-TLS1.0"
            ;;
        "tls1_1")
            G_PRIO_MODE="+VERS-TLS1.1"
            ;;
        "tls1_2")
            G_PRIO_MODE="+VERS-TLS1.2"
            ;;
        "dtls1")
            G_PRIO_MODE="+VERS-DTLS1.0"
            G_MODE="-u"
            ;;
        "dtls1_2")
            G_PRIO_MODE="+VERS-DTLS1.2"
            G_MODE="-u"
            ;;
        *)
            echo "error: invalid mode: $MODE" >&2
            exit 1;
    esac

    P_SERVER_ARGS="server_port=$PORT server_addr=0.0.0.0 force_version=$MODE arc4=1"
    O_SERVER_ARGS="-accept $PORT -cipher NULL,ALL -$MODE"
    G_SERVER_ARGS="-p $PORT --http $G_MODE"
    G_SERVER_PRIO="EXPORT:+NULL:+MD5:+PSK:+DHE-PSK:+ECDHE-PSK:+RSA-PSK:-VERS-TLS-ALL:$G_PRIO_MODE"

    # with OpenSSL 1.0.1h, -www, -WWW and -HTTP break DTLS handshakes
    if is_dtls "$MODE"; then
        O_SERVER_ARGS="$O_SERVER_ARGS"
    else
        O_SERVER_ARGS="$O_SERVER_ARGS -www"
    fi

    P_CLIENT_ARGS="server_port=$PORT server_addr=127.0.0.1 force_version=$MODE"
    O_CLIENT_ARGS="-connect localhost:$PORT -$MODE"
    G_CLIENT_ARGS="-p $PORT --debug 3 $G_MODE"
    G_CLIENT_PRIO="NONE:$G_PRIO_MODE:+COMP-NULL:+CURVE-ALL:+SIGN-ALL"

    if [ "X$VERIFY" = "XYES" ];
    then
        P_SERVER_ARGS="$P_SERVER_ARGS ca_file=data_files/test-ca_cat12.crt auth_mode=required"
        O_SERVER_ARGS="$O_SERVER_ARGS -CAfile data_files/test-ca_cat12.crt -Verify 10"
        G_SERVER_ARGS="$G_SERVER_ARGS --x509cafile data_files/test-ca_cat12.crt --require-client-cert"

        P_CLIENT_ARGS="$P_CLIENT_ARGS ca_file=data_files/test-ca_cat12.crt auth_mode=required"
        O_CLIENT_ARGS="$O_CLIENT_ARGS -CAfile data_files/test-ca_cat12.crt -verify 10"
        G_CLIENT_ARGS="$G_CLIENT_ARGS --x509cafile data_files/test-ca_cat12.crt"
    else
        # don't request a client cert at all
        P_SERVER_ARGS="$P_SERVER_ARGS ca_file=none auth_mode=none"
        G_SERVER_ARGS="$G_SERVER_ARGS --disable-client-cert"

        P_CLIENT_ARGS="$P_CLIENT_ARGS ca_file=none auth_mode=none"
        O_CLIENT_ARGS="$O_CLIENT_ARGS"
        G_CLIENT_ARGS="$G_CLIENT_ARGS --insecure"
    fi

    case $TYPE in
        "ECDSA")
            P_SERVER_ARGS="$P_SERVER_ARGS crt_file=data_files/server5.crt key_file=data_files/server5.key"
            O_SERVER_ARGS="$O_SERVER_ARGS -cert data_files/server5.crt -key data_files/server5.key"
            G_SERVER_ARGS="$G_SERVER_ARGS --x509certfile data_files/server5.crt --x509keyfile data_files/server5.key"

            if [ "X$VERIFY" = "XYES" ]; then
                P_CLIENT_ARGS="$P_CLIENT_ARGS crt_file=data_files/server6.crt key_file=data_files/server6.key"
                O_CLIENT_ARGS="$O_CLIENT_ARGS -cert data_files/server6.crt -key data_files/server6.key"
                G_CLIENT_ARGS="$G_CLIENT_ARGS --x509certfile data_files/server6.crt --x509keyfile data_files/server6.key"
            else
                P_CLIENT_ARGS="$P_CLIENT_ARGS crt_file=none key_file=none"
            fi
            ;;

        "RSA")
            P_SERVER_ARGS="$P_SERVER_ARGS crt_file=data_files/server2.crt key_file=data_files/server2.key"
            O_SERVER_ARGS="$O_SERVER_ARGS -cert data_files/server2.crt -key data_files/server2.key"
            G_SERVER_ARGS="$G_SERVER_ARGS --x509certfile data_files/server2.crt --x509keyfile data_files/server2.key"

            if [ "X$VERIFY" = "XYES" ]; then
                P_CLIENT_ARGS="$P_CLIENT_ARGS crt_file=data_files/server1.crt key_file=data_files/server1.key"
                O_CLIENT_ARGS="$O_CLIENT_ARGS -cert data_files/server1.crt -key data_files/server1.key"
                G_CLIENT_ARGS="$G_CLIENT_ARGS --x509certfile data_files/server1.crt --x509keyfile data_files/server1.key"
            else
                P_CLIENT_ARGS="$P_CLIENT_ARGS crt_file=none key_file=none"
            fi
            ;;

        "PSK")
            # give RSA-PSK-capable server a RSA cert
            # (should be a separate type, but harder to close with openssl)
            P_SERVER_ARGS="$P_SERVER_ARGS psk=6162636465666768696a6b6c6d6e6f70 ca_file=none crt_file=data_files/server2.crt key_file=data_files/server2.key"
            O_SERVER_ARGS="$O_SERVER_ARGS -psk 6162636465666768696a6b6c6d6e6f70 -nocert"
            G_SERVER_ARGS="$G_SERVER_ARGS --x509certfile data_files/server2.crt --x509keyfile data_files/server2.key --pskpasswd data_files/passwd.psk"

            P_CLIENT_ARGS="$P_CLIENT_ARGS psk=6162636465666768696a6b6c6d6e6f70 crt_file=none key_file=none"
            O_CLIENT_ARGS="$O_CLIENT_ARGS -psk 6162636465666768696a6b6c6d6e6f70"
            G_CLIENT_ARGS="$G_CLIENT_ARGS --pskusername Client_identity --pskkey=6162636465666768696a6b6c6d6e6f70"
            ;;
    esac
}

# is_polar <cmd_line>
is_polar() {
    echo "$1" | grep 'ssl_server2\|ssl_client2' > /dev/null
}

# has_mem_err <log_file_name>
has_mem_err() {
    if ( grep -F 'All heap blocks were freed -- no leaks are possible' "$1" &&
         grep -F 'ERROR SUMMARY: 0 errors from 0 contexts' "$1" ) > /dev/null
    then
        return 1 # false: does not have errors
    else
        return 0 # true: has errors
    fi
}

# start_server <name>
# also saves name and command
start_server() {
    case $1 in
        [Oo]pen*)
            SERVER_CMD="$OPENSSL_CMD s_server $O_SERVER_ARGS"
            ;;
        [Gg]nu*)
            SERVER_CMD="$GNUTLS_SERV $G_SERVER_ARGS --priority $G_SERVER_PRIO"
            ;;
        mbed*)
            SERVER_CMD="$P_SRV $P_SERVER_ARGS"
            if [ "$MEMCHECK" -gt 0 ]; then
                SERVER_CMD="valgrind --leak-check=full $SERVER_CMD"
            fi
            ;;
        *)
            echo "error: invalid server name: $1" >&2
            exit 1
            ;;
    esac
    SERVER_NAME=$1

    log "$SERVER_CMD"
    echo "$SERVER_CMD" > $SRV_OUT
    # for servers without -www or equivalent
    yes Filler-text-for-server-to-send | $SERVER_CMD >> $SRV_OUT 2>&1 &
    PROCESS_ID=$!

    sleep 1
}

# terminate the running server
stop_server() {
    kill $PROCESS_ID 2>/dev/null
    wait $PROCESS_ID 2>/dev/null

    if [ "$MEMCHECK" -gt 0 ]; then
        if is_polar "$SERVER_CMD" && has_mem_err $SRV_OUT; then
            echo "  ! Server had memory errors"
            SRVMEM=$(( $SRVMEM + 1 ))
            return
        fi
    fi

    rm -f $SRV_OUT
}

# kill the running server (used when killed by signal)
cleanup() {
    rm -f $SRV_OUT $CLI_OUT
    kill $PROCESS_ID >/dev/null 2>&1
    kill $WATCHDOG_PID >/dev/null 2>&1
    exit 1
}

# wait for client to terminate and set EXIT
# must be called right after starting the client
wait_client_done() {
    CLI_PID=$!

    ( sleep "$DOG_DELAY"; echo "TIMEOUT" >> $CLI_OUT; kill $CLI_PID ) &
    WATCHDOG_PID=$!

    wait $CLI_PID
    EXIT=$?

    kill $WATCHDOG_PID
    wait $WATCHDOG_PID

    echo "EXIT: $EXIT" >> $CLI_OUT
}

# run_client <name> <cipher>
run_client() {
    # announce what we're going to do
    TESTS=$(( $TESTS + 1 ))
    VERIF=$(echo $VERIFY | tr '[:upper:]' '[:lower:]')
    TITLE="`echo $1 | head -c1`->`echo $SERVER_NAME | head -c1`"
    TITLE="$TITLE $MODE,$VERIF $2"
    printf "$TITLE "
    LEN=$(( 72 - `echo "$TITLE" | wc -c` ))
    for i in `seq 1 $LEN`; do printf '.'; done; printf ' '

    # should we skip?
    if [ "X$SKIP_NEXT" = "XYES" ]; then
        SKIP_NEXT="NO"
        echo "SKIP"
        SKIPPED=$(( $SKIPPED + 1 ))
        return
    fi

    # run the command and interpret result
    case $1 in
        [Oo]pen*)
            CLIENT_CMD="$OPENSSL_CMD s_client $O_CLIENT_ARGS -cipher $2"
            log "$CLIENT_CMD"
            echo "$CLIENT_CMD" > $CLI_OUT
            ( echo -e 'GET HTTP/1.0'; echo; ) | $CLIENT_CMD >> $CLI_OUT 2>&1 &
            wait_client_done

            if [ $EXIT -eq 0 ]; then
                RESULT=0
            else
                if grep 'Cipher is (NONE)' $CLI_OUT >/dev/null; then
                    RESULT=1
                else
                    RESULT=2
                fi
            fi
            ;;

        [Gg]nu*)
            # need to force IPv4 with UDP, but keep localhost for auth
            if is_dtls "$MODE"; then
                G_HOST="127.0.0.1"
            else
                G_HOST="localhost"
            fi
            CLIENT_CMD="$GNUTLS_CLI $G_CLIENT_ARGS --priority $G_PRIO_MODE:$2 $G_HOST"
            log "$CLIENT_CMD"
            echo "$CLIENT_CMD" > $CLI_OUT
            ( echo -e 'GET HTTP/1.0'; echo; ) | $CLIENT_CMD >> $CLI_OUT 2>&1 &
            wait_client_done

            if [ $EXIT -eq 0 ]; then
                RESULT=0
            else
                RESULT=2
                # interpret early failure, with a handshake_failure alert
                # before the server hello, as "no ciphersuite in common"
                if grep -F 'Received alert [40]: Handshake failed' $CLI_OUT; then
                    if grep -i 'SERVER HELLO .* was received' $CLI_OUT; then :
                    else
                        RESULT=1
                    fi
                fi >/dev/null
            fi
            ;;

        mbed*)
            CLIENT_CMD="$P_CLI $P_CLIENT_ARGS force_ciphersuite=$2"
            if [ "$MEMCHECK" -gt 0 ]; then
                CLIENT_CMD="valgrind --leak-check=full $CLIENT_CMD"
            fi
            log "$CLIENT_CMD"
            echo "$CLIENT_CMD" > $CLI_OUT
            $CLIENT_CMD >> $CLI_OUT 2>&1 &
            wait_client_done

            case $EXIT in
                "0")    RESULT=0    ;;
                "2")    RESULT=1    ;;
                *)      RESULT=2    ;;
            esac

            if [ "$MEMCHECK" -gt 0 ]; then
                if is_polar "$CLIENT_CMD" && has_mem_err $CLI_OUT; then
                    RESULT=2
                fi
            fi

            ;;

        *)
            echo "error: invalid client name: $1" >&2
            exit 1
            ;;
    esac

    echo "EXIT: $EXIT" >> $CLI_OUT

    # report and count result
    case $RESULT in
        "0")
            echo PASS
            ;;
        "1")
            echo SKIP
            SKIPPED=$(( $SKIPPED + 1 ))
            ;;
        "2")
            echo FAIL
            cp $SRV_OUT c-srv-${TESTS}.log
            cp $CLI_OUT c-cli-${TESTS}.log
            echo "  ! outputs saved to c-srv-${TESTS}.log, c-cli-${TESTS}.log"

            if [ "X${USER:-}" = Xbuildbot -o "X${LOGNAME:-}" = Xbuildbot ]; then
                echo "  ! server output:"
                cat c-srv-${TESTS}.log
                echo "  ! ==================================================="
                echo "  ! client output:"
                cat c-cli-${TESTS}.log
            fi

            FAILED=$(( $FAILED + 1 ))
            ;;
    esac

    rm -f $CLI_OUT
}

#
# MAIN
#

get_options "$@"

# sanity checks, avoid an avalanche of errors
if [ ! -x "$P_SRV" ]; then
    echo "Command '$P_SRV' is not an executable file" >&2
    exit 1
fi
if [ ! -x "$P_CLI" ]; then
    echo "Command '$P_CLI' is not an executable file" >&2
    exit 1
fi

if echo "$PEERS" | grep -i openssl > /dev/null; then
    if which "$OPENSSL_CMD" >/dev/null 2>&1; then :; else
        echo "Command '$OPENSSL_CMD' not found" >&2
        exit 1
    fi
fi

if echo "$PEERS" | grep -i gnutls > /dev/null; then
    for CMD in "$GNUTLS_CLI" "$GNUTLS_SERV"; do
        if which "$CMD" >/dev/null 2>&1; then :; else
            echo "Command '$CMD' not found" >&2
            exit 1
        fi
    done
fi

for PEER in $PEERS; do
    case "$PEER" in
        mbed*|[Oo]pen*|[Gg]nu*)
            ;;
        *)
            echo "Unknown peers: $PEER" >&2
            exit 1
    esac
done

# Pick a "unique" port in the range 10000-19999.
PORT="0000$$"
PORT="1$(echo $PORT | tail -c 5)"

# Also pick a unique name for intermediate files
SRV_OUT="srv_out.$$"
CLI_OUT="cli_out.$$"

# client timeout delay: be more patient with valgrind
if [ "$MEMCHECK" -gt 0 ]; then
    DOG_DELAY=30
else
    DOG_DELAY=10
fi

SKIP_NEXT="NO"

trap cleanup INT TERM HUP

for VERIFY in $VERIFIES; do
    for MODE in $MODES; do
        for TYPE in $TYPES; do
            for PEER in $PEERS; do

            setup_arguments

            case "$PEER" in

                [Oo]pen*)

                    reset_ciphersuites
                    add_common_ciphersuites
                    add_openssl_ciphersuites
                    filter_ciphersuites

                    if [ "X" != "X$P_CIPHERS" ]; then
                        start_server "OpenSSL"
                        for i in $P_CIPHERS; do
<<<<<<< HEAD
                            check_openssl_server_bug $i
                            run_client PolarSSL $i
=======
                            run_client mbedTLS $i
>>>>>>> a658a405
                        done
                        stop_server
                    fi

                    if [ "X" != "X$O_CIPHERS" ]; then
                        start_server "mbedTLS"
                        for i in $O_CIPHERS; do
                            run_client OpenSSL $i
                        done
                        stop_server
                    fi

                    ;;

                [Gg]nu*)

                    reset_ciphersuites
                    add_common_ciphersuites
                    add_gnutls_ciphersuites
                    filter_ciphersuites

                    if [ "X" != "X$P_CIPHERS" ]; then
                        start_server "GnuTLS"
                        for i in $P_CIPHERS; do
                            run_client mbedTLS $i
                        done
                        stop_server
                    fi

                    if [ "X" != "X$G_CIPHERS" ]; then
                        start_server "mbedTLS"
                        for i in $G_CIPHERS; do
                            run_client GnuTLS $i
                        done
                        stop_server
                    fi

                    ;;

                mbed*)

                    reset_ciphersuites
                    add_common_ciphersuites
                    add_openssl_ciphersuites
                    add_gnutls_ciphersuites
                    add_polarssl_ciphersuites
                    filter_ciphersuites

                    if [ "X" != "X$P_CIPHERS" ]; then
                        start_server "mbedTLS"
                        for i in $P_CIPHERS; do
                            run_client mbedTLS $i
                        done
                        stop_server
                    fi

                    ;;

                *)
                    echo "Unknown peer: $PEER" >&2
                    exit 1
                    ;;

                esac

            done
        done
    done
done

echo "------------------------------------------------------------------------"

if [ $FAILED -ne 0 -o $SRVMEM -ne 0 ];
then
    printf "FAILED"
else
    printf "PASSED"
fi

if [ "$MEMCHECK" -gt 0 ]; then
    MEMREPORT=", $SRVMEM server memory errors"
else
    MEMREPORT=""
fi

PASSED=$(( $TESTS - $FAILED ))
echo " ($PASSED / $TESTS tests ($SKIPPED skipped$MEMREPORT))"

FAILED=$(( $FAILED + $SRVMEM ))
exit $FAILED<|MERGE_RESOLUTION|>--- conflicted
+++ resolved
@@ -1125,12 +1125,8 @@
                     if [ "X" != "X$P_CIPHERS" ]; then
                         start_server "OpenSSL"
                         for i in $P_CIPHERS; do
-<<<<<<< HEAD
                             check_openssl_server_bug $i
-                            run_client PolarSSL $i
-=======
                             run_client mbedTLS $i
->>>>>>> a658a405
                         done
                         stop_server
                     fi
